--- conflicted
+++ resolved
@@ -25,11 +25,7 @@
 pint-xarray = "0.3"
 nc-time-axis = "1.4.1"
 netcdf4 = "1.6.5"
-<<<<<<< HEAD
-input4mips-validation = "0.3.4"
-=======
 input4mips-validation = "0.4.0"
->>>>>>> 3017aae7
 pydoit-nb = "0.3.4"
 carpet-concentrations = "0.5.1"
 beautifulsoup4 = "4.12.3"
